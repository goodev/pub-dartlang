--- conflicted
+++ resolved
@@ -96,11 +96,6 @@
       </div>
     </div>
   </div>
-<<<<<<< HEAD
-  {{#readme}}
-    <div class="readme">{{&readme}}</div>
-  {{/readme}}
-=======
   <div class="span4 package-sidebar">
     {{#package.description}}
       <h4>About</h4>
@@ -118,5 +113,4 @@
     <h4>{{package.uploaders_title}}</h4>
     <p>{{& package.uploaders_html}}</p>
   </div>
->>>>>>> 8d49ddb3
 </div>