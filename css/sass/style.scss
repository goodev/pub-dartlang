--- conflicted
+++ resolved
@@ -52,12 +52,12 @@
   text-align: center;
 }
 
-<<<<<<< HEAD
 form#private-key textarea {
   width: 550px;
   height: 420px;
   font-family: $monoFontFamily;
-=======
+}
+
 // We have two brands: the dart logo and "pub.dartlang.org". This keeps them
 // from being too spread out.
 .brand + .brand {
@@ -140,5 +140,4 @@
 
 .author {
   white-space: nowrap;
->>>>>>> 082066fd
 }