--- conflicted
+++ resolved
@@ -72,7 +72,6 @@
 
     def show(self, id, format='html'):
         """Retrieve the page describing a specific package."""
-<<<<<<< HEAD
         if format == 'json':
             package = handlers.request().package
             cherrypy.response.headers['Content-Type'] = 'application/json'
@@ -85,13 +84,7 @@
             package = handlers.request().package
             return handlers.render(
                 "packages/show", package = package,
+                versions = package.version_set.get(),
                 is_owner = package.owner == users.get_current_user())
         else:
-            raise handlers.http_error(404)
-=======
-        package = handlers.request().package
-        return handlers.render(
-            "packages/show", package = package,
-            versions = package.package_version_set.get(),
-            is_owner = package.owner == users.get_current_user())
->>>>>>> b8cc34b2
+            raise handlers.http_error(404)